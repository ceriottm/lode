#!/usr/bin/env python3
# -*- coding: utf-8 -*-
"""Precompute LODE features for given dataset.

Calculations may take along time and memory. Be careful!
"""
import argparse
import sys

sys.path.append("../")

import numpy as np
from ase.io import read

from pylode import Density_Projection_Calculator as LODE

def lode_get_features(frames, show_progress=False, **hypers):
    """Calculate LODE feature array from an atomic dataset.
    
    Asssuming a constant number of atoms in each set.
    
    Parameters
    ----------
    frames : list[ase.Atoms]
        List of datasets for calculating features
    show_progress : bool
        Show progress bar
    hypers : kwargs
        Kwargs of hyperparameters. 
        See pylode.Density_Projection_Calculator for details.
        
    Returns
    -------
    X : np.ndarray of shape (n_sets, n_atoms, n_chem_species, max_radial, (max_angular + 1)**2)
        feature array
    """
    n_frames = len(frames)
    n_atoms = len(frames[0])
    
    species_dict = {}
    for frame in frames:
        # Move atoms in unitcell
        frame.wrap()
        #Get atomic species in dataset
        species_dict.update({atom.symbol: atom.number for atom in frame})

    calculator = LODE(**hypers)

    calculator.transform(frames=frames,
                         species_dict=species_dict,
                         show_progress=show_progress)
    


    X = calculator.get_features()
<<<<<<< HEAD
    # reshape lode features
=======
    # reshape lode features in the shape (n_sets, n_atoms, n_features)
>>>>>>> ed28b785
    X = X.reshape(n_frames, n_atoms, *X.shape[1:])
    
    return X


def main():
    parser = argparse.ArgumentParser(
        description=__doc__,
        formatter_class=argparse.ArgumentDefaultsHelpFormatter)
    parser.add_argument("-f",
                        dest="input_file",
                        type=str,
                        help="Trajectory for constructing features.",
                        default="../datasets/point_charges_Training_set.xyz")
    parser.add_argument("-i",
                        dest="index",
                        type=str,
                        help="slicing string for trjectory slicing",
                        default=":")
    parser.add_argument("-n",
                        dest="max_radial",
                        type=int,
                        help="Number of radial functions",
                        default=1)
    parser.add_argument("-l",
                        dest="max_angular",
                        type=int,
                        help="Number of angular functions",
                        default=6)
    parser.add_argument("-rc",
                        dest="cutoff_radius",
                        type=float,
                        help="Environment cutoff (Å)",
                        default=4.0)
    parser.add_argument("-s",
                        dest="smearing",
                        type=float,
                        help="Smearing of the Gaussain (Å)."
                        "Note that computational cost scales "
                        "cubically with 1/smearing.",
                        default=1)
    parser.add_argument("-b",
                        dest="radial_basis",
                        type=str,
                        default="monomial",
                        const="monomial",
                        nargs='?',
                        choices=["monomial", "GTO"],
                        help="The radial basis. Currently "
                        "implemented are 'GTO' and 'monomial'.")
    parser.add_argument("-e",
                        dest="potential_exponent",
                        type=int,
                        default=1,
                        const=1,
                        nargs='?',
                        choices=[0, 1],
                        help="potential exponent: "
                        "p=0 uses Gaussian densities, "
                        "p=1 is LODE using 1/r (Coulomb) densities")
    parser.add_argument('-g',
                        dest='compute_gradients',
                        action='store_true',
                        help="Compute gradients")
    parser.add_argument("-o",
                        dest="outfile",
                        type=str,
                        help="Output filename for the feature matrix.",
                        default="precomputed_lode")

    args = parser.parse_args()
    frames = read(args.input_file, index=args.index)
    np.save(args.outfile, lode_get_features(frames,
                                            show_progress=True,
                                            **args.__dict__))

if __name__=="__main__":
    main()<|MERGE_RESOLUTION|>--- conflicted
+++ resolved
@@ -49,18 +49,8 @@
     calculator.transform(frames=frames,
                          species_dict=species_dict,
                          show_progress=show_progress)
-    
 
-
-    X = calculator.get_features()
-<<<<<<< HEAD
-    # reshape lode features
-=======
-    # reshape lode features in the shape (n_sets, n_atoms, n_features)
->>>>>>> ed28b785
-    X = X.reshape(n_frames, n_atoms, *X.shape[1:])
-    
-    return X
+    return calculator.get_features()
 
 
 def main():
