--- conflicted
+++ resolved
@@ -1,449 +1,377 @@
-# -*- coding: utf-8 -*-
-"""
-
-Python version of the LODE implementation.
-Currently, only the exponent p=1 with the optimal radial basis r^l for each
-angular channel l=0,1,2,...,lmax is supported.
-
-"""
-
-# Generic imports
-import numpy as np
-from scipy.special import erf
-
-try:
-    from tqdm import tqdm
-except ImportError:
-    tqdm = (lambda i, **kwargs: i)
-
-from .kvec_generator import KvectorGenerator
-from .radial_basis import RadialBasis
-from .spherical_harmonics import evaluate_spherical_harmonics
-
-
-class DensityProjectionCalculator():
-    """
-    Compute the spherical expansion coefficients.
-
-    Initialize the calculator using the hyperparameters.
-    All the needed splines that only depend on the hyperparameters
-    are prepared as well by storing the values.
-
-    Parameters
-    ----------
-    max_radial : int
-        Number of radial functions
-    max_angular : int
-        Number of angular functions
-    cutoff_radius : float
-        Environment cutoff (Å)
-    smearing : float
-        Smearing of the Gaussain (Å). Note that computational cost scales
-        cubically with 1/smearing.
-    radial_basis : str
-        The radial basis. Currently implemented are 'GTO' and 'monomial'.
-        For monomial: Only use one radial basis r^l for each angular
-        channel l leading to a total of (lmax+1)^2 features.
-    compute_gradients : bool
-        Compute gradients
-    potential_exponent : int
-        potential exponent: p=0 uses Gaussian densities,
-        p=1 is LODE using 1/r (Coulomb) densities"
-    subtract_self : bool
-        Subtract contribution from the central atom.
-
-    Attributes
-    ----------
-    features : array
-        the computed projection coefficients in the format:
-        The projection coefficients as an array of dimension:
-            num_environ x num_chem_species x num_radial x num_lm_coefficients,
-        where:
-            num_environ = total number of atoms in the system summed over
-                            all frames
-            num_chem_species = number of chemical species
-            num_radial = nmax
-            num_lm_coefficients = (lmax+1)^2
-    feature_gradients : array
-        the gradients of the projection coefficients
-        The returned array has dimensions:
-        num_environm_squared x 3 x num_chemical_species x num_radial x num_lm_coefficients,
-
-        The factor of 3 corresponds to x,y,z-components.
-        Otherwise, the specification is almost identical to get_features, except
-        that the first axis specifying the atomic environment now runs over
-        all pairs (i,j).
-        Example: For a structure containing 3 atoms labeled as (0,1,2),
-        the gradients are stored as
-        gradients[0] = dV_0/dr_0
-        gradients[1] = dV_0/dr_1
-        gradients[2] = dV_0/dr_2
-        gradients[3] = dV_1/dr_0
-        gradients[4] = dV_1/dr_1
-        ...
-        gradients[8] = dV_2/dr_2
-
-        If multiple frames are present, all these coefficients are
-        concatenated along the 0-th axis, as usual e.g. for SOAP vectors
-        in librascal.
-
-    representation_info : array
-        Stuff for interacting to interact with atomistic-ml-storage. 
-    """
-    def __init__(self,
-                 max_radial,
-                 max_angular,
-                 cutoff_radius,
-                 smearing,
-                 radial_basis,
-                 compute_gradients=False,
-                 potential_exponent=1,
-<<<<<<< HEAD
-                 subtract_self=False):
-=======
-                 subtract_center_contribution=False):
-        """
-        Compute the spherical expansion coefficients.
-
-        Initialize the calculator using the hyperparameters.
-        All the needed splines that only depend on the hyperparameters
-        are prepared as well by storing the values.
-
-        Parameters
-        ----------
-        max_radial : int
-            Number of radial functions
-        max_angular : int
-            Number of angular functions
-        cutoff_radius : float
-            Environment cutoff (Å)
-        smearing : float
-            Smearing of the Gaussain (Å). Note that computational cost scales
-            cubically with 1/smearing.
-        radial_basis : str
-            The radial basis. Currently implemented are 'GTO' and 'monomial'.
-            For monomial: Only use one radial basis r^l for each angular
-            channel l leading to a total of (lmax+1)^2 features.
-        compute_gradients : bool
-            Compute gradients
-        potential_exponent : int
-            potential exponent: p=0 uses Gaussian densities,
-            p=1 is LODE using 1/r (Coulomb) densities"
-        subtract_center_contribution : bool
-            Subtract contribution from the central atom.
-
-        Attributes
-        ----------
-        features : array
-            the computed projection coefficients in the format:
-            The projection coefficients as an array of dimension:
-                num_environ x num_chem_species x num_radial x num_lm_coefficients,
-            where:
-                num_environ = total number of atoms in the system summed over
-                                all frames
-                num_chem_species = number of chemical species
-                num_radial = nmax
-                num_lm_coefficients = (lmax+1)^2
-        feature_gradients : array
-            the gradients of the projection coefficients
-            The returned array has dimensions:
-            num_environm_squared x 3 x num_chemical_species x num_radial x num_lm_coefficients,
-
-            The factor of 3 corresponds to x,y,z-components.
-            Otherwise, the specification is almost identical to get_features, except
-            that the first axis specifying the atomic environment now runs over
-            all pairs (i,j).
-            Example: For a structure containing 3 atoms labeled as (0,1,2),
-            the gradients are stored as
-            gradients[0] = dV_0/dr_0
-            gradients[1] = dV_0/dr_1
-            gradients[2] = dV_0/dr_2
-            gradients[3] = dV_1/dr_0
-            gradients[4] = dV_1/dr_1
-            ...
-            gradients[8] = dV_2/dr_2
-
-            If multiple frames are present, all these coefficients are
-            concatenated along the 0-th axis, as usual e.g. for SOAP vectors
-            in librascal.
-
-        representation_info : array
-            Stuff for interacting to interact with atomistic-ml-storage. 
-        """
-        # Store the input variables
->>>>>>> 4d7e8305
-        self.max_radial = max_radial
-        self.max_angular = max_angular
-        self.cutoff_radius = cutoff_radius
-        self.radial_basis = radial_basis.lower()
-        self.smearing = smearing
-        self.potential_exponent = potential_exponent
-        self.compute_gradients = compute_gradients
-        self.subtract_center_contribution = subtract_center_contribution
-
-        # Make sure that the provided parameters are consistent
-        if self.potential_exponent not in [0, 1]:
-            raise ValueError("Potential exponent has to be one of 0 or 1!")
-
-        if self.radial_basis not in ["monomial", "gto", "gto_primitive"]:
-            raise ValueError(f"{self.radial_basis} is not an implemented"
-                              " basis. Try 'monomial' or 'GTO'.")
-
-        if self.radial_basis == "monomial" and self.max_radial != 1:
-            raise ValueError("For monomial basis only `max_radial=1` "
-                             "is allowed.")
-        
-        # Auxilary quantity: the actual number of features is this number
-        # times the number of chemical species
-        self.num_features_bare = self.max_radial * (self.max_angular + 1)**2
-
-        # Preparation for the extra steps in case the contribution to
-        # the density by the center atom is to be subtracted
-        if self.subtract_center_contribution:
-            if potential_exponent == 0:
-                prefac = 1./np.power(2*np.pi*self.smearing**2,1.5)
-                density = lambda x: prefac * np.exp(-0.5*x**2/self.smearing)
-            elif potential_exponent == 1:
-                density = lambda x: erf(x/self.smearing)/x # TODO need to take care of singularity
-        else:
-            density = None
-
-        # Initialize radial basis class to precompute the quantities
-        # only related to the choice of radial basis, namely the
-        # projections of the spherical Bessel functions j_l(kr) onto the
-        # radial basis and (if desired) the center contributions
-        self.radial_proj = RadialBasis(self.max_radial, self.max_angular,
-                                       self.cutoff_radius, self.smearing,
-                                       self.radial_basis,
-                                       self.subtract_center_contribution,
-                                       density)
-        self.radial_proj.precompute_radial_projections(np.pi/self.smearing)
-
-    def transform(self, frames, species_dict, show_progress=False):
-        """
-        Computes the features and (if compute_gradients == True) gradients
-        for all the provided frames. The features and gradients are stored in
-        features and feature_gradients attribute.
-
-        Parameters
-        ----------
-        frames : ase.Atoms
-            List containing all ase.Atoms structures
-
-        species_dict: Dictionary
-            All chemical species present in the system with their mapping to
-            indices, e.g. for BaTiO3: {'O':0, 'Ti':1, 'Ba':2}
-        show_progress : bool
-            Show progress bar for frame analysis
-
-        Returns
-        -------
-        None, but stores the projection coefficients and (if desired)
-        gradients as arrays as `features` and `features_gradients`.
-        """
-        # Define variables determining size of feature vector coming from frames
-        num_atoms_per_frame = np.array([len(frame) for frame in frames])
-        num_atoms_total = np.sum(num_atoms_per_frame)
-        num_chem_species = len(species_dict)
-
-        # Initialize arrays in which to store all features
-        self.features = np.zeros((num_atoms_total, num_chem_species,
-                                  self.max_radial, (self.max_angular+1)**2))
-        if self.compute_gradients:
-            num_gradients = np.sum(num_atoms_per_frame**2)
-            self.feature_gradients = np.zeros((num_gradients, 3, num_chem_species,
-                                               self.max_radial, (self.max_angular+1)**2))
-
-        # For each frame, compute the projection coefficients
-        current_index = 0
-        gradient_index = 0
-
-        if show_progress:
-            frame_generator = tqdm(frames)
-        else:
-            frame_generator = frames
-
-        self.representation_info = np.zeros([len(frames) * np.sum(num_atoms_per_frame), 3])
-        # Use a dens number for indices .i.e 11, 17 -> 0, 1
-        _species_dict = {symbol: i for i, symbol in enumerate(species_dict)}
-
-        index = 0
-        for i_frame, frame in enumerate(frame_generator):
-
-            number_of_atoms = num_atoms_per_frame[i_frame]
-
-            for i_atom, atom in enumerate(frame):
-                self.representation_info[index, 0] = i_frame
-                self.representation_info[index, 1] = i_atom
-                self.representation_info[index, 2] = atom.number
-                index += 1
-
-            results = self._transform_single_frame(frame, _species_dict)
-
-            # Returned values are only the features
-            if not self.compute_gradients:
-                self.features[current_index:current_index+number_of_atoms] += results
-            # Returned values are features + gradients
-            else:
-                self.features[current_index:current_index+number_of_atoms] += results[0]
-                self.feature_gradients[gradient_index:gradient_index+number_of_atoms**2] += results[1]
-
-            current_index += number_of_atoms
-            gradient_index += number_of_atoms**2
-
-        if self.compute_gradients:
-            #TODO: fill with logic
-            self.gradients_info = np.zeros([len(self.feature_gradients),5])
-
-    def _transform_single_frame(self, frame, species_dict):
-        """
-        Compute features for single frame and return to the transform()
-        method which loops over all structures to obtain the complete
-        vector for all environments.
-        """
-        # Initialization
-        lmax = self.max_angular
-        nmax = self.max_radial
-        num_lm = (lmax+1)**2
-        num_atoms = len(frame)
-        num_chem_species = len(species_dict)
-        iterator_species = np.zeros(num_atoms)
-        for i, symbol in enumerate(frame.get_chemical_symbols()):
-            iterator_species[i] = species_dict[symbol]
-
-        # Initialize arrays in which to store all features
-        frame_features = np.zeros((num_atoms, num_chem_species,
-                                  self.max_radial, (self.max_angular+1)**2))
-        if self.compute_gradients:
-            num_gradients = np.sum(num_atoms**2)
-            frame_gradients = np.zeros((num_gradients, 3, num_chem_species,
-                                        self.max_radial, (self.max_angular+1)**2))
-
-        # Extra phase dependent on angular channel for convenience
-        angular_phases = np.zeros(lmax+1)
-        for l in range(lmax+1):
-            if l % 2 == 0:
-                angular_phases[l] = (-1)**(l//2)
-            else:
-                angular_phases[l] = (-1)**((l+1)//2)
-
-        ###
-        # Step 1: Cell dependent quantities:
-        #   In this step, we precompute the values of all factors that only
-        #   depend on the cell. Most importantly, this includes the values
-        #   of all functions that only depend on the k-vector. We use the
-        #   same notation as in the original 2019 paper
-        #   (more precisely, the section 2 in supplementary infonformation)
-        ###
-        # Get k-vectors (also called reciprocal space or Fourier vectors)
-        kvecgen = KvectorGenerator(frame.get_cell(), np.pi / self.smearing)
-        kvecgen.compute()
-        kvectors = kvecgen.kvectors
-        kvecnorms = kvecgen.kvector_norms
-        num_kvecs = kvecgen.num_kvecs
-
-        # Fourier transform of density times Fourier transform of potential
-        # This is the line where using Gaussian or 1/r^p for different p are
-        # distinguished
-        G_k = np.exp(-0.5 * (kvecnorms*self.smearing)**2)
-        if self.potential_exponent == 1:
-            G_k *= 4 * np.pi / kvecnorms**2
-
-        # Spherical harmonics evaluated at the k-vectors
-        # for angular projection
-        Y_lm = evaluate_spherical_harmonics(kvectors, lmax)
-
-        # Radial projection of spherical Bessel functions onto radial basis
-        I_nl = self.radial_proj.radial_spline(kvecnorms)
-
-        # Combine all these factors into single array
-        # k_dep_factor is the combined k-dependent part
-        k_dep_factor = np.zeros((num_kvecs, nmax, num_lm))
-        for l in range(lmax+1):
-            for n in range(nmax):
-                f = np.atleast_2d(G_k * I_nl[:,n,l]).T * Y_lm[:, l**2:(l+1)**2]
-                k_dep_factor[:, n, l**2:(l+1)**2] = f
-
-        ###
-        # Step 2: Structure factors:
-        #   In this step, we precompute the trigonometric functions that
-        #   will be used repeatedly in the remaining code
-        ###
-        # cosines[i, j] = cos(k_i * r_j), same for sines
-        positions = frame.get_positions()
-        args = kvectors @ positions.T
-        cosines = np.cos(args)
-        sines = np.sin(args)
-
-        # real and imaginary parts of structure factor
-        # technically, this step scales as O(VN^2) = O(N^3), where V is the
-        # system volume and N the number of particles.
-        # In practice, this step makes up for <5% of computational cost.
-        # (--> around 15-25% savings in time due to numpy over manual loop)
-        strucfac_real = np.zeros((num_kvecs, num_atoms, num_atoms))
-        strucfac_imag = np.zeros((num_kvecs, num_atoms, num_atoms))
-        for i in range(num_atoms):
-            for j in range(num_atoms):
-                strucfac_real[:, i, j] = cosines[:,i] * cosines[:,j] + sines[:,i] * sines[:,j]
-                strucfac_imag[:, i, j] = cosines[:,i] * sines[:,j] - sines[:,i] * cosines[:,j]
-
-        ###
-        # Step 3: Main loop:
-        #   Iterate over all atoms to evaluate the projection coefficients
-        ###
-        global_factor = 4 * np.pi / frame.get_volume()
-        struc_factor = np.zeros((lmax+1)**2)
-        struc_factor_grad = np.zeros((lmax+1)**2)
-
-        # Loop over center atom
-        for icenter in range(num_atoms):
-            # Loop over all atoms in the structure (including central atom)
-
-            if self.subtract_center_contribution:
-                center_contrib = self.radial_projection.center_contributions
-                frame_features[icenter, icenter, :, 0] -= center_contrib
-
-            for ineigh in range(num_atoms):
-                i_chem = int(iterator_species[ineigh]) # index describing chemical species
-
-                if self.potential_exponent == 0: # add constant term
-                    I_nl_zero = self.radial_proj.radial_spline(0)
-                    I_nl_zero /= np.sqrt(4 * np.pi)
-                    frame_features[icenter, i_chem, :, 0] += I_nl_zero[:,0] * global_factor
-
-                # Loop over all k-vectors
-                for ik, kvector in enumerate(kvectors):
-                    fourier_real = strucfac_real[ik,icenter,ineigh]
-                    fourier_imag = strucfac_real[ik,icenter,ineigh]
-
-                    # Phase factors depending on parity of l
-                    for l in range(lmax+1):
-                        if l % 2 == 0:
-                            struc_factor[l**2:(l+1)**2] = angular_phases[l] * fourier_real
-                        else:
-                            struc_factor[l**2:(l+1)**2] = angular_phases[l] * fourier_imag
-
-                    # Update features
-                    # print('Current features =\n', np.round(frame_features[icenter, i_chem].T, 8))
-                    # print('Additional term =\n', np.round(global_factor * struc_factor * k_dep_factor[ik], 8).T)
-                    frame_features[icenter, i_chem] += 2 * global_factor * struc_factor * k_dep_factor[ik]
-                    # print('New features =\n', np.round(frame_features[icenter, i_chem].T, 8))
-
-                    # Update gradients
-                    if self.compute_gradients:
-                        # Phase factors depending on parity of l for gradients
-                        for angular_l in range(lmax+1):
-                            if angular_l % 2 == 0:
-                                struc_factor_grad[l**2:(l+1)**2] = angular_phases[l] * fourier_imag
-                            else:
-                                struc_factor_grad[l**2:(l+1)**2] = angular_phases[l] * fourier_real
-
-                        # Update x,y,z components
-                        frame_gradients[ineigh + icenter * num_atoms, 0, i_chem] += global_factor * struc_factor_grad * k_dep_factor[ik] * kvector[0]
-                        frame_gradients[ineigh + icenter * num_atoms, 1, i_chem] += global_factor * struc_factor_grad * k_dep_factor[ik] * kvector[1]
-                        frame_gradients[ineigh + icenter * num_atoms, 2, i_chem] += global_factor * struc_factor_grad * k_dep_factor[ik] * kvector[2]
-
-        if self.compute_gradients:
-            return frame_features, frame_gradients
-        else:
-            return frame_features
+# -*- coding: utf-8 -*-
+"""
+
+Python version of the LODE implementation.
+Currently, only the exponent p=1 with the optimal radial basis r^l for each
+angular channel l=0,1,2,...,lmax is supported.
+
+"""
+
+# Generic imports
+import numpy as np
+from scipy.special import erf
+
+try:
+    from tqdm import tqdm
+except ImportError:
+    tqdm = (lambda i, **kwargs: i)
+
+from .kvec_generator import KvectorGenerator
+from .radial_basis import RadialBasis
+from .spherical_harmonics import evaluate_spherical_harmonics
+
+
+class DensityProjectionCalculator():
+    """
+    Compute the spherical expansion coefficients.
+
+    Initialize the calculator using the hyperparameters.
+    All the needed splines that only depend on the hyperparameters
+    are prepared as well by storing the values.
+
+    Parameters
+    ----------
+    max_radial : int
+        Number of radial functions
+    max_angular : int
+        Number of angular functions
+    cutoff_radius : float
+        Environment cutoff (Å)
+    smearing : float
+        Smearing of the Gaussain (Å). Note that computational cost scales
+        cubically with 1/smearing.
+    radial_basis : str
+        The radial basis. Currently implemented are 'GTO' and 'monomial'.
+        For monomial: Only use one radial basis r^l for each angular
+        channel l leading to a total of (lmax+1)^2 features.
+    compute_gradients : bool
+        Compute gradients
+    potential_exponent : int
+        potential exponent: p=0 uses Gaussian densities,
+        p=1 is LODE using 1/r (Coulomb) densities"
+    subtract_center_contribution : bool
+        Subtract contribution from the central atom.
+
+    Attributes
+    ----------
+    features : array
+        the computed projection coefficients in the format:
+        The projection coefficients as an array of dimension:
+            num_environ x num_chem_species x num_radial x num_lm_coefficients,
+        where:
+            num_environ = total number of atoms in the system summed over
+                            all frames
+            num_chem_species = number of chemical species
+            num_radial = nmax
+            num_lm_coefficients = (lmax+1)^2
+    feature_gradients : array
+        the gradients of the projection coefficients
+        The returned array has dimensions:
+        num_environm_squared x 3 x num_chemical_species x num_radial x num_lm_coefficients,
+
+        The factor of 3 corresponds to x,y,z-components.
+        Otherwise, the specification is almost identical to get_features, except
+        that the first axis specifying the atomic environment now runs over
+        all pairs (i,j).
+        Example: For a structure containing 3 atoms labeled as (0,1,2),
+        the gradients are stored as
+        gradients[0] = dV_0/dr_0
+        gradients[1] = dV_0/dr_1
+        gradients[2] = dV_0/dr_2
+        gradients[3] = dV_1/dr_0
+        gradients[4] = dV_1/dr_1
+        ...
+        gradients[8] = dV_2/dr_2
+
+        If multiple frames are present, all these coefficients are
+        concatenated along the 0-th axis, as usual e.g. for SOAP vectors
+        in librascal.
+
+    representation_info : array
+        Stuff for interacting to interact with atomistic-ml-storage. 
+    """
+    def __init__(self,
+                 max_radial,
+                 max_angular,
+                 cutoff_radius,
+                 smearing,
+                 radial_basis,
+                 compute_gradients=False,
+                 potential_exponent=1,
+                 subtract_center_contribution=False):
+        # Store the input variables
+        self.max_radial = max_radial
+        self.max_angular = max_angular
+        self.cutoff_radius = cutoff_radius
+        self.radial_basis = radial_basis.lower()
+        self.smearing = smearing
+        self.potential_exponent = potential_exponent
+        self.compute_gradients = compute_gradients
+        self.subtract_center_contribution = subtract_center_contribution
+
+        # Make sure that the provided parameters are consistent
+        if self.potential_exponent not in [0, 1]:
+            raise ValueError("Potential exponent has to be one of 0 or 1!")
+
+        if self.radial_basis not in ["monomial", "gto", "gto_primitive"]:
+            raise ValueError(f"{self.radial_basis} is not an implemented"
+                              " basis. Try 'monomial' or 'GTO'.")
+
+        if self.radial_basis == "monomial" and self.max_radial != 1:
+            raise ValueError("For monomial basis only `max_radial=1` "
+                             "is allowed.")
+        
+        # Auxilary quantity: the actual number of features is this number
+        # times the number of chemical species
+        self.num_features_bare = self.max_radial * (self.max_angular + 1)**2
+
+        # Preparation for the extra steps in case the contribution to
+        # the density by the center atom is to be subtracted
+        if self.subtract_center_contribution:
+            if potential_exponent == 0:
+                prefac = 1./np.power(2*np.pi*self.smearing**2,1.5)
+                density = lambda x: prefac * np.exp(-0.5*x**2/self.smearing)
+            elif potential_exponent == 1:
+                density = lambda x: erf(x/self.smearing)/x # TODO need to take care of singularity
+        else:
+            density = None
+
+        # Initialize radial basis class to precompute the quantities
+        # only related to the choice of radial basis, namely the
+        # projections of the spherical Bessel functions j_l(kr) onto the
+        # radial basis and (if desired) the center contributions
+        self.radial_proj = RadialBasis(self.max_radial, self.max_angular,
+                                       self.cutoff_radius, self.smearing,
+                                       self.radial_basis,
+                                       self.subtract_center_contribution,
+                                       density)
+        self.radial_proj.precompute_radial_projections(np.pi/self.smearing)
+
+    def transform(self, frames, species_dict, show_progress=False):
+        """
+        Computes the features and (if compute_gradients == True) gradients
+        for all the provided frames. The features and gradients are stored in
+        features and feature_gradients attribute.
+
+        Parameters
+        ----------
+        frames : ase.Atoms
+            List containing all ase.Atoms structures
+
+        species_dict: Dictionary
+            All chemical species present in the system with their mapping to
+            indices, e.g. for BaTiO3: {'O':0, 'Ti':1, 'Ba':2}
+        show_progress : bool
+            Show progress bar for frame analysis
+
+        Returns
+        -------
+        None, but stores the projection coefficients and (if desired)
+        gradients as arrays as `features` and `features_gradients`.
+        """
+        # Define variables determining size of feature vector coming from frames
+        num_atoms_per_frame = np.array([len(frame) for frame in frames])
+        num_atoms_total = np.sum(num_atoms_per_frame)
+        num_chem_species = len(species_dict)
+
+        # Initialize arrays in which to store all features
+        self.features = np.zeros((num_atoms_total, num_chem_species,
+                                  self.max_radial, (self.max_angular+1)**2))
+        if self.compute_gradients:
+            num_gradients = np.sum(num_atoms_per_frame**2)
+            self.feature_gradients = np.zeros((num_gradients, 3, num_chem_species,
+                                               self.max_radial, (self.max_angular+1)**2))
+
+        # For each frame, compute the projection coefficients
+        current_index = 0
+        gradient_index = 0
+
+        if show_progress:
+            frame_generator = tqdm(frames)
+        else:
+            frame_generator = frames
+
+        self.representation_info = np.zeros([len(frames) * np.sum(num_atoms_per_frame), 3])
+        # Use a dens number for indices .i.e 11, 17 -> 0, 1
+        _species_dict = {symbol: i for i, symbol in enumerate(species_dict)}
+
+        index = 0
+        for i_frame, frame in enumerate(frame_generator):
+
+            number_of_atoms = num_atoms_per_frame[i_frame]
+
+            for i_atom, atom in enumerate(frame):
+                self.representation_info[index, 0] = i_frame
+                self.representation_info[index, 1] = i_atom
+                self.representation_info[index, 2] = atom.number
+                index += 1
+
+            results = self._transform_single_frame(frame, _species_dict)
+
+            # Returned values are only the features
+            if not self.compute_gradients:
+                self.features[current_index:current_index+number_of_atoms] += results
+            # Returned values are features + gradients
+            else:
+                self.features[current_index:current_index+number_of_atoms] += results[0]
+                self.feature_gradients[gradient_index:gradient_index+number_of_atoms**2] += results[1]
+
+            current_index += number_of_atoms
+            gradient_index += number_of_atoms**2
+
+        if self.compute_gradients:
+            #TODO: fill with logic
+            self.gradients_info = np.zeros([len(self.feature_gradients),5])
+
+    def _transform_single_frame(self, frame, species_dict):
+        """
+        Compute features for single frame and return to the transform()
+        method which loops over all structures to obtain the complete
+        vector for all environments.
+        """
+        # Initialization
+        lmax = self.max_angular
+        nmax = self.max_radial
+        num_lm = (lmax+1)**2
+        num_atoms = len(frame)
+        num_chem_species = len(species_dict)
+        iterator_species = np.zeros(num_atoms)
+        for i, symbol in enumerate(frame.get_chemical_symbols()):
+            iterator_species[i] = species_dict[symbol]
+
+        # Initialize arrays in which to store all features
+        frame_features = np.zeros((num_atoms, num_chem_species,
+                                  self.max_radial, (self.max_angular+1)**2))
+        if self.compute_gradients:
+            num_gradients = np.sum(num_atoms**2)
+            frame_gradients = np.zeros((num_gradients, 3, num_chem_species,
+                                        self.max_radial, (self.max_angular+1)**2))
+
+        # Extra phase dependent on angular channel for convenience
+        angular_phases = np.zeros(lmax+1)
+        for l in range(lmax+1):
+            if l % 2 == 0:
+                angular_phases[l] = (-1)**(l//2)
+            else:
+                angular_phases[l] = (-1)**((l+1)//2)
+
+        ###
+        # Step 1: Cell dependent quantities:
+        #   In this step, we precompute the values of all factors that only
+        #   depend on the cell. Most importantly, this includes the values
+        #   of all functions that only depend on the k-vector. We use the
+        #   same notation as in the original 2019 paper
+        #   (more precisely, the section 2 in supplementary infonformation)
+        ###
+        # Get k-vectors (also called reciprocal space or Fourier vectors)
+        kvecgen = KvectorGenerator(frame.get_cell(), np.pi / self.smearing)
+        kvecgen.compute()
+        kvectors = kvecgen.kvectors
+        kvecnorms = kvecgen.kvector_norms
+        num_kvecs = kvecgen.num_kvecs
+
+        # Fourier transform of density times Fourier transform of potential
+        # This is the line where using Gaussian or 1/r^p for different p are
+        # distinguished
+        G_k = np.exp(-0.5 * (kvecnorms*self.smearing)**2)
+        if self.potential_exponent == 1:
+            G_k *= 4 * np.pi / kvecnorms**2
+
+        # Spherical harmonics evaluated at the k-vectors
+        # for angular projection
+        Y_lm = evaluate_spherical_harmonics(kvectors, lmax)
+
+        # Radial projection of spherical Bessel functions onto radial basis
+        I_nl = self.radial_proj.radial_spline(kvecnorms)
+
+        # Combine all these factors into single array
+        # k_dep_factor is the combined k-dependent part
+        k_dep_factor = np.zeros((num_kvecs, nmax, num_lm))
+        for l in range(lmax+1):
+            for n in range(nmax):
+                f = np.atleast_2d(G_k * I_nl[:,n,l]).T * Y_lm[:, l**2:(l+1)**2]
+                k_dep_factor[:, n, l**2:(l+1)**2] = f
+
+        ###
+        # Step 2: Structure factors:
+        #   In this step, we precompute the trigonometric functions that
+        #   will be used repeatedly in the remaining code
+        ###
+        # cosines[i, j] = cos(k_i * r_j), same for sines
+        positions = frame.get_positions()
+        args = kvectors @ positions.T
+        cosines = np.cos(args)
+        sines = np.sin(args)
+
+        # real and imaginary parts of structure factor
+        # technically, this step scales as O(VN^2) = O(N^3), where V is the
+        # system volume and N the number of particles.
+        # In practice, this step makes up for <5% of computational cost.
+        # (--> around 15-25% savings in time due to numpy over manual loop)
+        strucfac_real = np.zeros((num_kvecs, num_atoms, num_atoms))
+        strucfac_imag = np.zeros((num_kvecs, num_atoms, num_atoms))
+        for i in range(num_atoms):
+            for j in range(num_atoms):
+                strucfac_real[:, i, j] = cosines[:,i] * cosines[:,j] + sines[:,i] * sines[:,j]
+                strucfac_imag[:, i, j] = cosines[:,i] * sines[:,j] - sines[:,i] * cosines[:,j]
+
+        ###
+        # Step 3: Main loop:
+        #   Iterate over all atoms to evaluate the projection coefficients
+        ###
+        global_factor = 4 * np.pi / frame.get_volume()
+        struc_factor = np.zeros((lmax+1)**2)
+        struc_factor_grad = np.zeros((lmax+1)**2)
+
+        # Loop over center atom
+        for icenter in range(num_atoms):
+            # Loop over all atoms in the structure (including central atom)
+
+            if self.subtract_center_contribution:
+                center_contrib = self.radial_projection.center_contributions
+                frame_features[icenter, icenter, :, 0] -= center_contrib
+
+            for ineigh in range(num_atoms):
+                i_chem = int(iterator_species[ineigh]) # index describing chemical species
+
+                if self.potential_exponent == 0: # add constant term
+                    I_nl_zero = self.radial_proj.radial_spline(0)
+                    I_nl_zero /= np.sqrt(4 * np.pi)
+                    frame_features[icenter, i_chem, :, 0] += I_nl_zero[:,0] * global_factor
+
+                # Loop over all k-vectors
+                for ik, kvector in enumerate(kvectors):
+                    fourier_real = strucfac_real[ik,icenter,ineigh]
+                    fourier_imag = strucfac_real[ik,icenter,ineigh]
+
+                    # Phase factors depending on parity of l
+                    for l in range(lmax+1):
+                        if l % 2 == 0:
+                            struc_factor[l**2:(l+1)**2] = angular_phases[l] * fourier_real
+                        else:
+                            struc_factor[l**2:(l+1)**2] = angular_phases[l] * fourier_imag
+
+                    # Update features
+                    # print('Current features =\n', np.round(frame_features[icenter, i_chem].T, 8))
+                    # print('Additional term =\n', np.round(global_factor * struc_factor * k_dep_factor[ik], 8).T)
+                    frame_features[icenter, i_chem] += 2 * global_factor * struc_factor * k_dep_factor[ik]
+                    # print('New features =\n', np.round(frame_features[icenter, i_chem].T, 8))
+
+                    # Update gradients
+                    if self.compute_gradients:
+                        # Phase factors depending on parity of l for gradients
+                        for angular_l in range(lmax+1):
+                            if angular_l % 2 == 0:
+                                struc_factor_grad[l**2:(l+1)**2] = angular_phases[l] * fourier_imag
+                            else:
+                                struc_factor_grad[l**2:(l+1)**2] = angular_phases[l] * fourier_real
+
+                        # Update x,y,z components
+                        frame_gradients[ineigh + icenter * num_atoms, 0, i_chem] += global_factor * struc_factor_grad * k_dep_factor[ik] * kvector[0]
+                        frame_gradients[ineigh + icenter * num_atoms, 1, i_chem] += global_factor * struc_factor_grad * k_dep_factor[ik] * kvector[1]
+                        frame_gradients[ineigh + icenter * num_atoms, 2, i_chem] += global_factor * struc_factor_grad * k_dep_factor[ik] * kvector[2]
+
+        if self.compute_gradients:
+            return frame_features, frame_gradients
+        else:
+            return frame_features